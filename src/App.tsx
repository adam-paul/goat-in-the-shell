--- conflicted
+++ resolved
@@ -1,10 +1,6 @@
-<<<<<<< HEAD
-import { useEffect, useState } from 'react'
 import { createClient } from '@supabase/supabase-js'
-=======
 import { useEffect, useState, useCallback, useRef } from 'react'
 import Phaser from 'phaser'
->>>>>>> d115fc14
 import './App.css'
 import GameScene from './game/scenes/GameScene'
 import ItemSelectionPanel from './components/ItemSelectionPanel'
@@ -30,132 +26,6 @@
 const supabase = createClient(supabaseUrl as string, supabaseKey as string)
 
 function App() {
-<<<<<<< HEAD
-  const [dots, setDots] = useState('...')
-  const [email, setEmail] = useState('')
-  const [isSubmitting, setIsSubmitting] = useState(false)
-  const [subscriptionStatus, setSubscriptionStatus] = useState<'idle' | 'success' | 'error'>('idle')
-  const [errorMessage, setErrorMessage] = useState('')
-
-  useEffect(() => {
-    // Animate the dots
-    const interval = setInterval(() => {
-      setDots(prev => prev.length >= 3 ? '.' : prev + '.')
-    }, 500)
-
-    return () => clearInterval(interval)
-  }, [])
-
-  const handleEmailChange = (e: React.ChangeEvent<HTMLInputElement>) => {
-    setEmail(e.target.value)
-    // Reset status when user starts typing again
-    if (subscriptionStatus !== 'idle') {
-      setSubscriptionStatus('idle')
-      setErrorMessage('')
-    }
-  }
-
-  const handleSubmit = async (e: React.FormEvent) => {
-    e.preventDefault()
-    
-    // Basic email validation
-    if (!email || !email.includes('@') || !email.includes('.')) {
-      setSubscriptionStatus('error')
-      setErrorMessage('Please enter a valid email address')
-      return
-    }
-    
-    setIsSubmitting(true)
-    
-    try {
-      // Insert the email into the Supabase table
-      const { error } = await supabase
-        .from('email-subscribe')
-        .insert([{ email }])
-      
-      if (error) {
-        console.error('Error subscribing:', error)
-        
-        if (error.code === '23505') { // Unique violation
-          setSubscriptionStatus('error')
-          setErrorMessage('This email is already subscribed')
-        } else if (error.code === '42501' || error.message.includes('security policy')) {
-          // Row-level security policy violation
-          setSubscriptionStatus('error')
-          setErrorMessage('Subscription service is temporarily unavailable. Please try again later.')
-          console.error('RLS policy error. Please run the SQL commands in supabase-rls-commands.sql')
-        } else {
-          setSubscriptionStatus('error')
-          setErrorMessage('Failed to subscribe. Please try again later.')
-        }
-      } else {
-        setSubscriptionStatus('success')
-        setEmail('') // Clear the input on success
-      }
-    } catch (err) {
-      console.error('Unexpected error:', err)
-      setSubscriptionStatus('error')
-      setErrorMessage('An unexpected error occurred')
-    } finally {
-      setIsSubmitting(false)
-    }
-  }
-
-  return (
-    <div className="app-container">
-      <div className="content-wrapper">
-        <h1 className="game-title">Goat In The Shell</h1>
-        <div className="coming-soon-container">
-          <div className="message-box">
-            <p className="coming-soon-text">
-              Your favorite gamer's favorite game<span className="dots-container">{dots}</span>
-            </p>
-            <p className="coming-soon-label">Coming Soon</p>
-          </div>
-          <div className="goat-animation">
-            <div className="goat">🐐</div>
-          </div>
-        </div>
-        
-        <div className="subscribe-container">
-          <h2 className="subscribe-title">Stay Updated</h2>
-          <p className="subscribe-text">Sign up to receive updates and be the first to know when we launch!</p>
-          
-          <form onSubmit={handleSubmit} className="subscribe-form">
-            <div className="form-group">
-              <input
-                type="email"
-                placeholder="Enter your email"
-                value={email}
-                onChange={handleEmailChange}
-                disabled={isSubmitting}
-                className="email-input"
-                aria-label="Email address"
-              />
-              <button 
-                type="submit" 
-                disabled={isSubmitting} 
-                className="subscribe-button"
-              >
-                {isSubmitting ? 'Subscribing...' : 'Subscribe'}
-              </button>
-            </div>
-            
-            {subscriptionStatus === 'success' && (
-              <div className="status-message success">
-                Thanks for subscribing! We'll keep you updated.
-              </div>
-            )}
-            
-            {subscriptionStatus === 'error' && (
-              <div className="status-message error">
-                {errorMessage}
-              </div>
-            )}
-          </form>
-        </div>
-      </div>
-=======
   // Start with 'select' state to immediately show item selection
   const [gameStatus, setGameStatus] = useState<GameStatus>('select');
   const [selectedItem, setSelectedItem] = useState<ItemType | null>(null);
@@ -475,7 +345,6 @@
         <p>Use arrow keys or WASD to move. Space to jump.</p>
         <p>Avoid darts and dangerous platforms. Reach the finish line!</p>
       </footer>
->>>>>>> d115fc14
     </div>
   );
 }
